# Copyright (c) Microsoft Corporation.
# Licensed under the MIT License.

import operator
from typing import Dict, Iterable, List, Set, cast, AbstractSet, Union
from typing_extensions import TypeAlias
import pytest
import torch

from torch.fx.graph import Graph
from torch.fx.node import Node

from easier.core.jit import EasierTracer

from easier.core.module import Selector, Reducer, Tensor
from easier.core.passes.data_dependency_analysis import \
    get_data_dependency_inputs, get_data_dependency_users, \
    KEY__DATA_DEPENDENCY_USERS, KEY__DATA_DEPENDENCY_INPUTS
<<<<<<< HEAD
from easier.core.passes.metadata_propagation import \
    ViewSrc, get_runtime_tensor_metadata
from easier.core.runtime.jit_engine import \
    FisrtRunNodeEvaluationHandler, JitEngine
=======
from easier.core.runtime.metadata import \
    ViewSrc, get_node_meta, RuntimeTensorMeta
from easier.core.runtime.jit_engine.jit_engine import \
    JitEngine
>>>>>>> de351d27
from easier.core import passes
import easier as esr
from easier.core.passes.utils import FX, tree_map


def _assert_deps(inputs: Dict[Node, List[Node]], nodes: Iterable[Node]):
    # Only specify the dep_inputs relationship;
    # Re-generate dep_outputs relationship;
    # For each Node, check:
    # - If dep_input dep_output are correct;
    # - consistency of whether it has or not the dep edges.
    inputs_sets = {k: set(v) for k, v in inputs.items()}
    users_sets = {}
    for k, v in inputs.items():
        for arg in v:
            users: Set[Node] = users_sets.setdefault(arg, set())
            users.add(k)

    for n in nodes:
        if n.op == FX.OUTPUT:
            continue

        assert inputs_sets.get(n, set()) == set(get_data_dependency_inputs(n))
        assert users_sets.get(n, set()) == set(get_data_dependency_users(n))


def _get_viewsrc(node: Node) -> Union[None, ViewSrc]:
<<<<<<< HEAD
    return get_runtime_tensor_metadata(node).view_src  # type: ignore
=======
    meta = get_node_meta(node)
    assert isinstance(meta, RuntimeTensorMeta)
    return meta.view_src
>>>>>>> de351d27


@pytest.mark.usefixtures('dummy_dist_env')
def test_data_dependency__none():
    class M(esr.Module):
        def __init__(self):
            super().__init__()
            self.v = Tensor(torch.zeros([55, 3]), mode='partition')

        def forward(self):
            a = self.v * 2
            b = a + 3
            c = a - b
            d = esr.sum(c)

    m = M()
    from easier.core.jit import _fully_load_data_backend_none
    _fully_load_data_backend_none([m], 'cpu')
    graph = EasierTracer().trace(m)
    stackframe = JitEngine(m, graph).forward()

    [jm], [graph] = passes.analyze_data_dependency([m], [graph])

    get_v, mul, add, sub, sum, output = graph.nodes

    for n in graph.nodes:
        assert KEY__DATA_DEPENDENCY_INPUTS not in n.meta
        assert KEY__DATA_DEPENDENCY_USERS not in n.meta


@pytest.mark.usefixtures('dummy_dist_env')
def test_data_dependency__two_path_inplace():
    class M(esr.Module):
        def __init__(self):
            super().__init__()
            self.v55 = Tensor(torch.zeros([55, 3]), mode='partition')
            self.r55_22 = Reducer(torch.LongTensor([0] * 55), 22)
            self.v22 = Tensor(torch.zeros([22, 3]), mode='partition')

        def forward(self):
            view22 = self.v22[:]
            self.r55_22(self.v55, out=self.v22)
            a22 = view22 + 2
            self.v22[:] = 1

            aview22 = a22[:]
            self.r55_22(self.v55, out=a22)
            self.v22.add_(aview22)

            self.v22.sub_(view22)

    m = M()
    from easier.core.jit import _fully_load_data_backend_none
    _fully_load_data_backend_none([m], 'cpu')
    graph = EasierTracer().trace(m)
    stackframe = JitEngine(m, graph).forward()

    [jm], [graph] = passes.analyze_data_dependency([m], [graph])

    v22, view22, v55, r55_22_v22, a22_add, set1, \
        aview22, r55_22_a22, add_, sub_, output = graph.nodes

    assert _get_viewsrc(v22) == v22
    assert _get_viewsrc(view22) == v22
    assert _get_viewsrc(v55) == v55
    assert _get_viewsrc(r55_22_v22) == v22
    assert _get_viewsrc(a22_add) == a22_add
    assert _get_viewsrc(set1) == v22
    assert _get_viewsrc(aview22) == a22_add
    assert _get_viewsrc(r55_22_a22) == a22_add
    assert _get_viewsrc(add_) == v22
    assert _get_viewsrc(sub_) == v22

    _assert_deps({
        r55_22_v22: [view22],
        a22_add: [r55_22_v22],
        set1: [r55_22_v22, a22_add],
        r55_22_a22: [aview22],
        add_: [set1, r55_22_a22],
        sub_: [add_]
    }, graph.nodes)


@pytest.mark.usefixtures('dummy_dist_env')
def test_data_dependency__undetermined():
    class M(esr.Module):
        def __init__(self):
            super().__init__()
            self.v = Tensor(torch.zeros([55, 3]), mode='partition')

        def forward(self):
            a = self.v[:]
            b = torch.einsum('ab->ab', a)
            c = b[:]
            d = c + 2
            e = d[:]

    m = M()
    from easier.core.jit import _fully_load_data_backend_none
    _fully_load_data_backend_none([m], 'cpu')
    graph = EasierTracer().trace(m)
    stackframe = JitEngine(m, graph).forward()

    [jm], [graph] = passes.analyze_data_dependency([m], [graph])

    v, a, b, c, d, e, output = graph.nodes

    assert _get_viewsrc(v) == v
    assert _get_viewsrc(a) == v
    assert _get_viewsrc(b) == v
    assert _get_viewsrc(c) == v
    assert _get_viewsrc(d) == d
    assert _get_viewsrc(e) == d


@pytest.mark.usefixtures('dummy_dist_env')
def test_data_dependency_nested_call():
    """
    The same Tensor instance is bound to multiple variables, R/W to all those
    variables share the same dep path.
    """
    v = Tensor(torch.zeros([55, 3]), mode='partition')

    class Inner(esr.Module):
        def __init__(self):
            super().__init__()
            self.v = v

        def forward(self):
            a = self.v[:]
            a[:] += 1

    class Intermediate(esr.Module):
        def __init__(self):
            super().__init__()
            self.r = esr.Tensor(torch.zeros(3, 3), mode='replicate')
            self.inner = Inner()

        def forward(self):
            self.r.fill_(9)
            self.inner()

    class Outer(esr.Module):
        def __init__(self):
            super().__init__()
            self.v = v
            self.intermediate = Intermediate()

        def forward(self):
            a = self.v[:]
            a[:] += 1
            self.intermediate()
            a[:] *= 1

    m = Outer()
    from easier.core.jit import compile
    [jm] = compile([m], 'torch')
    jm.forward()

    graph = cast(JitEngine, jm.forward.__self__).graph
    get_attr, a, \
        a_view, add, set_a, \
        call_intermediate, \
        a_view2, mul, set_a2, output \
        = graph.nodes

    assert _get_viewsrc(get_attr) == get_attr
    assert _get_viewsrc(a) == get_attr
    assert _get_viewsrc(a_view) == get_attr
    assert _get_viewsrc(add) == add  # view=a[:]; add=view+1; set(a,add)
    assert _get_viewsrc(set_a) == get_attr
    assert _get_viewsrc(call_intermediate) == None
    assert _get_viewsrc(a_view2) == get_attr
    assert _get_viewsrc(mul) == mul
    assert _get_viewsrc(set_a2) == get_attr

    _assert_deps({
        set_a: [a_view],
        call_intermediate: [set_a],
        a_view2: [call_intermediate],
        set_a2: [a_view2]
    }, graph.nodes)<|MERGE_RESOLUTION|>--- conflicted
+++ resolved
@@ -16,17 +16,10 @@
 from easier.core.passes.data_dependency_analysis import \
     get_data_dependency_inputs, get_data_dependency_users, \
     KEY__DATA_DEPENDENCY_USERS, KEY__DATA_DEPENDENCY_INPUTS
-<<<<<<< HEAD
-from easier.core.passes.metadata_propagation import \
-    ViewSrc, get_runtime_tensor_metadata
-from easier.core.runtime.jit_engine import \
-    FisrtRunNodeEvaluationHandler, JitEngine
-=======
 from easier.core.runtime.metadata import \
     ViewSrc, get_node_meta, RuntimeTensorMeta
 from easier.core.runtime.jit_engine.jit_engine import \
     JitEngine
->>>>>>> de351d27
 from easier.core import passes
 import easier as esr
 from easier.core.passes.utils import FX, tree_map
@@ -54,13 +47,9 @@
 
 
 def _get_viewsrc(node: Node) -> Union[None, ViewSrc]:
-<<<<<<< HEAD
-    return get_runtime_tensor_metadata(node).view_src  # type: ignore
-=======
     meta = get_node_meta(node)
     assert isinstance(meta, RuntimeTensorMeta)
     return meta.view_src
->>>>>>> de351d27
 
 
 @pytest.mark.usefixtures('dummy_dist_env')
