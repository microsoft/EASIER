# Copyright (c) Microsoft Corporation.
# Licensed under the MIT License.

import itertools
from types import FunctionType
from typing import Dict, Iterable, List, Optional, Sequence, Set, \
    Tuple, Union, cast
from typing_extensions import Literal, TypeVar, assert_never
import torch
from torch import LongTensor
from torch.fx.graph import Graph
from torch.fx.node import Node
from torch.nn.modules import Module
from easier.core.passes.tensor_grouping import \
    EasierTensorDef, EasierTensorGroup, get_node_tensor_group
from easier.core.passes.utils import EasierInterpreter, SubmodNameAllocator, \
    normalize_reducer_call_into_args, normalize_selector_call_into_args, \
    get_easier_tensors
from easier.core.utils import logger
from easier.core.runtime.dist_env import get_runtime_dist_env
from easier.core.runtime.modules import HaloExchanger, all_gather_into_tensor

import easier.core.module as esr
from easier.core.module import Module, Selector, Reducer
from easier.core.passes.sparse_encoding.sparse_encoding import IdxMover
from easier.core.passes.tensor_group_partition import \
<<<<<<< HEAD
    ElemPart, partition_tensor_groups, insert_naive_elemparts
=======
    ElemPart
from easier.core.passes.metadata_propagation.metadata import \
    EasierTensorMeta, Role, convert_scalar_type_to_torch_dtype, \
    set_node_meta, get_node_meta
>>>>>>> 69c1c4f8


class ConstantTensorMover(EasierInterpreter):
    """
    Move constant `torch.Tensor`s to the device of the JIT backend.
    """

    def __init__(self, modules, graphs):
        super().__init__(modules, graphs)

        # Device for JIT, may be different from device for data loader
        # (which only matters under "torch" JIT backend)
        self.runtime_device = get_runtime_dist_env().comm_device

    def if_get_attr(self, submod_path: str, attr_name: str, attr_val):
        if isinstance(attr_val, esr.Tensor):
            pass  # no-op

        elif isinstance(attr_val, torch.Tensor):  # constants
            # FX will treat tensors created ad hoc in `forward()` as
            # constant tensors and `setattr()` them into the root module
            # with attribute names like `_tensor_constant0`,
            # and such attributes are neither Module parameters or buffers.
            # We need to move those constant tensors to proper device, too.
            path: str = self.current_node.target  # type: ignore
            assert '.' not in path, \
                "constant tensors must be attrs of the root module"

            setattr(
                self.current_module, path,
                # Ensure constants are contiguous so that these tensors
                # have initial strides.
                # And it's ok to call `.to(device)` multi times.
                attr_val.to(self.runtime_device).contiguous()
            )


class HaloExchangerInserter(EasierInterpreter):
    """
    Insert HaloExchanger calls to Selectors/Reducers.

    We need to follow the order of how submodules appear on IR,
    which is the same on all workers.
    """

    def __init__(
        self, modules, graphs, elemparts: Dict[EasierTensorGroup, ElemPart],
    ):
        super().__init__(modules, graphs)

        self.elemparts = elemparts

        self.haloxchg_name_allocator = SubmodNameAllocator('haloexchanger')

    def if_call_module(self, submod: torch.nn.Module):
        root = self.current_module
        node = self.current_node

        if isinstance(submod, esr.Selector):
            input_node = normalize_selector_call_into_args(
                *node.args, **node.kwargs
            )
        elif isinstance(submod, esr.Reducer):
            input_node, _out_node = normalize_reducer_call_into_args(
                *node.args, **node.kwargs
            )
        else:
            assert False, "Must be a Selector or Reducer"

        assert isinstance(input_node, Node)

        input_elempart = self.elemparts[
            get_node_tensor_group(input_node)  # type: ignore
        ]

        haloxchg_inst = HaloExchanger(
            is_for_selector=isinstance(submod, esr.Selector),
            input_elempart_length=input_elempart.idx.shape[0],
            runtime_halos_lidxes=submod.runtime_halos_local_idxes,
            runtime_recv_lengths=submod.runtime_halos_recv_lengths,
            parent_primitive=self.callee_module_path
        )
        if haloxchg_inst.is_needed:
            # Rewrite call_module Node
            haloxchg_modpath = self.haloxchg_name_allocator.alloc_name(
                root, hint=self.callee_module_path
            )
            root.add_module(haloxchg_modpath, haloxchg_inst)

            with node.graph.inserting_before(node):
                haloxchg_node = node.graph.call_module(
                    haloxchg_modpath, (input_node,)
                )
                node.replace_input_with(input_node, haloxchg_node)


class ReorderingSelectorInserter(EasierInterpreter):
    """
    Insert reordering Selector calls to Reducers.
    """

    def __init__(self, modules, graphs):
        super().__init__(modules, graphs)

        self.reordering_selector_name_allocator = \
            SubmodNameAllocator('reordering_selector')

        self.reordering_selector_cache: Dict[esr.Reducer, esr.Selector] = {}

    def if_call_module(self, submod: torch.nn.Module):
        root = self.current_module
        node = self.current_node

        if isinstance(submod, esr.Reducer) \
                and submod.easier_reordering_selector_idx is not None:

            input_node, _out_node = normalize_reducer_call_into_args(
                *node.args, **node.kwargs
            )
            assert isinstance(input_node, Node)

            # NOTE this Selector has special flag `is_reordering_selector`
            # and will not be dumped. Instead, Reducer.reordering_selector_idx
            # is dumped, and such Selectors are created everytime, regardless
            # of a refresh-JIT run or a checkpoint-loaded run.

            reordering_selector = self.reordering_selector_cache.get(
                submod, None
            )
            if reordering_selector is None:
                reordering_selector = Selector(
                    submod.easier_reordering_selector_idx,
                    easier_noncollective_idx=True
                )

                # Rewrite as a non-halo Selector so that EASIER-injected
                # Selectors can be inspected just like user-defined Selectors.
                world_size = get_runtime_dist_env().world_size
                reordering_selector.runtime_halos_local_idxes = [
                    torch.empty([], dtype=torch.int64)
                    for _ in range(world_size)
                ]
                reordering_selector.runtime_halos_recv_lengths = \
                    [0] * world_size
                reordering_selector.easier_index_status = 'rewritten'

                self.reordering_selector_cache[submod] = reordering_selector

            # although we could further unify the module attribute name to
            # that reordering Selector instance, let's not bother checking
            # against multiple modules & references,
            # but insert a new attribute per each Reducer Node.
            reordering_selector_modpath = \
                self.reordering_selector_name_allocator.alloc_name(
                    root, hint=self.callee_module_path
                )

            root.add_module(reordering_selector_modpath, reordering_selector)

            with node.graph.inserting_before(node):
                reordering_selector_node = node.graph.call_module(
                    reordering_selector_modpath, (input_node,)
                )
                node.replace_input_with(input_node, reordering_selector_node)

            logger.info(
                f"Insert reordering-Selector for {self.current_node.name}"
            )


class AllReducePrimitivesRewriter(EasierInterpreter):
    """
    To achieve the transformation:
    ```
    %a = esr.reduce(%x)
    ~~
    %b = continuation1(%a)
                       ~~
    %c = continuation2(%a)
                       ~~
    ```
    into
    ```
    %worker_local = esr.reduce(%x, *worker_local_args)
    ~~~~~~~~~~~~~
    %allgather = all_gather(%worker_local)
    %replica = esr.reduce(%allgather, *replica_args)

    %b = continuation1(%replica)
                       ~~~~~~~~
    %c = continuation2(%replica)
                       ~~~~~~~~
    ```
    All places of the original reference to `%a` will be rewritten.

    All reduction operations on vertex tensors are EASIER primitives,
    and they are equivalent to `torch.reduce(x, keepdim=True, dim=0)`.
    So the `node.args` and `node.kwargs` remain unchanged after
    the insertion of the second `reduce`, except the input tensor itself.
    """

    def if_call_function(self, function):
        if function not in [
            esr.sum, esr.prod, esr.norm, esr.max, esr.min
        ]:
            return

        node = self.current_node

        # try to normalize the possible keyword arguments:
        # NOTE the param name must match the definition, which is "tensor".
        input_tensor = node.kwargs.get('tensor', None)
        if input_tensor is None:
            # param `tensor` is a positional arg
            input_tensor = node.args[0]
            replica_allreduce_args = node.args[1:]
            replica_allreduce_kwargs = node.kwargs.copy()
        else:
            # param `vertex_tensor` is a keyword arg
            replica_allreduce_args = ()
            # If the 1st param `vertex_tensor` is passed as a keyword arg,
            # generally there will be no positional args.
            assert len(node.args) == 0
            replica_allreduce_kwargs = node.kwargs.copy()
            replica_allreduce_kwargs.pop('tensor')

        # WARNING
        # when using `inserting_before` and `inserting_after`,
        # please note it fixes the insert-point for all new insertion
        # under its scope, e.g.
        # `with inserting_after(n): insert [a,b,c]`
        # produces:
        # `..., n, *, c, b, a, ...`
        # where `*` indicates the insertion point, always relative to `n`.
        #
        # That's why we need to specify `inserting_before(node.next)`.
        with node.graph.inserting_before(node.next):
            dist_reduce_prim: FunctionType = node.target  # type: ignore
            # EASIER reduce primitives are equivalent to
            # `torch.reduce(..., keepdim=True, dim=0)`
            worker_local_reduce = node.graph.call_function(
                dist_reduce_prim, tuple(node.args), dict(node.kwargs)
            )

            allgather = node.graph.call_function(
                all_gather_into_tensor, (worker_local_reduce,)
            )

            replica_reduce_op: FunctionType = getattr(
                torch, dist_reduce_prim.__name__
            )
            replica_allreduce_kwargs['keepdim'] = True
            replica_allreduce_kwargs['dim'] = 0
            replica_reduce = node.graph.call_function(
                replica_reduce_op,
                (allgather,) + replica_allreduce_args,
                replica_allreduce_kwargs
            )

        node.replace_all_uses_with(replica_reduce)
        node.graph.erase_node(node)


def bind_tensor_elempart(elemparts: Dict[EasierTensorGroup, ElemPart]):
    for tensor_group, elempart in elemparts.items():
        for tensor in tensor_group.tensor_defs:
            if isinstance(tensor, esr.Tensor):
                assert tensor.is_partition  # only dist tensors form group
                tensor.elempart = elempart


def load_partitioned_tensors_from_source(modules: List[esr.Module]):
    """
    Partially load distributed tensor by elempart.idx
    to the specified backend device on each rank.

    Require esr.Tensor.elempart has been properly bound for partitioned Tensors.
    """
    runtime_device = get_runtime_dist_env().comm_device

    for p in get_easier_tensors(modules):
        if isinstance(p, esr.Tensor) and p.is_partition:
            assert p.elempart is not None, \
                "ElemPart must have been bound to esr.Tensor"

            p.data = p.easier_data_loader.partially_load_by_index(
                p.elempart.idx
            ).to(runtime_device)
            p.easier_data_ready = True


def load_replicated_tensors_from_source(modules: List[esr.Module]):
    """
    Fully load replicated tensor to the specified backend device on each rank.
    """
    runtime_device = get_runtime_dist_env().comm_device

    # This particularly cannot be done via `get_attr` handler, as a replica
    # may be accessed outside the JIT scope.
    for p in get_easier_tensors(modules):
        if isinstance(p, esr.Tensor) and p.is_replica:
            p.data = p.easier_data_loader.fully_load(runtime_device)
            p.easier_data_ready = True


def distribute_dataflow(modules: List[esr.Module], graphs: List[Graph]):
    """
    -   Rewrite IR:
        -   insert HaloExchangers and reordering Selectors for Reducers
        -   insert allgather for aggregators like easier.norm.
    -   Load data for distributed and replicated easier.Tensors.

    TODO the binding of `esr.Tensor.elempart: ElemPart` is done here,
    it may be better to move the binding to tensor_partition where ElemPart
    is initialized.
    """
    elemparts = modules[0].easier_elemparts
    bind_tensor_elempart(elemparts)

    #
    # Rewrite IRs
    #
    HaloExchangerInserter(modules, graphs, elemparts).run()
    ReorderingSelectorInserter(modules, graphs).run()
    AllReducePrimitivesRewriter(modules, graphs).run()

    #
    # Prepare Tensor and idx data
    #
    load_partitioned_tensors_from_source(modules)
    load_replicated_tensors_from_source(modules)
    ConstantTensorMover(modules, graphs).run()

    # Because reordering Selectors are inserted in dist pass, we need to move
    # their idx again.
    IdxMover(modules, graphs).run()

    return modules, graphs<|MERGE_RESOLUTION|>--- conflicted
+++ resolved
@@ -24,14 +24,7 @@
 from easier.core.module import Module, Selector, Reducer
 from easier.core.passes.sparse_encoding.sparse_encoding import IdxMover
 from easier.core.passes.tensor_group_partition import \
-<<<<<<< HEAD
-    ElemPart, partition_tensor_groups, insert_naive_elemparts
-=======
     ElemPart
-from easier.core.passes.metadata_propagation.metadata import \
-    EasierTensorMeta, Role, convert_scalar_type_to_torch_dtype, \
-    set_node_meta, get_node_meta
->>>>>>> 69c1c4f8
 
 
 class ConstantTensorMover(EasierInterpreter):
