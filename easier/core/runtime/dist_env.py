--- conflicted
+++ resolved
@@ -757,83 +757,12 @@
 
 _runtime_dist_env: Optional[DistEnv] = None
 
-<<<<<<< HEAD
 def init_runtime_dist_env(
     comm_device_type: Literal['cpu', 'cuda'],
     comm_backend: Literal['gloo', 'nccl', 'mpi', None]
 ):
     """
     If `comm_backend` is not specified, infer from the environment:
-=======
-    def all_to_all_single(self, local_input: torch.Tensor) -> torch.Tensor:
-        # We use mpi4py lowercase `alltoall` since `local_input` is a
-        # small vector and cheap to pickle.
-        return torch.tensor(self.comm.alltoall(local_input.tolist()))
-
-    def all_to_all(self, tensors: Sequence[torch.Tensor]
-                   ) -> List[torch.Tensor]:
-        # TODO we use mpi4py lowercase, pickle-based `alltoall` to avoid
-        # manage the concat-ed buffer for upper-case, buffer-based `Alltoallv`,
-        # it's ok since this is only called JIT-time.
-        return self.comm.alltoall(tensors)
-
-    def all_gather_into_tensor(self, send_tensor: torch.Tensor,
-                               form: Literal['concat', 'stack'] = 'concat'):
-
-        self._check_unsupported_buffer_dtype(send_tensor.dtype, 'Allgather')
-
-        shape = list(send_tensor.shape)
-        if form == 'concat':
-            shape[0] = shape[0] * self.world_size
-        else:
-            shape.insert(0, self.world_size)
-
-        recv_buffer = torch.empty(
-            shape, dtype=send_tensor.dtype, device=self.comm_device)
-
-        # `all_gather_into_tensor` requires all send_tensors have the same
-        # shape, as long as they are C-layout we don't need to specify the
-        # mpi4py buffer spec.
-        self.comm.Allgather(send_tensor, recv_buffer)
-
-        return recv_buffer
-
-    def all_gather(
-        self, send_tensor: torch.Tensor,
-        # NOTE base method has `shape: Seq[Seq[int]]` but here we have made it
-        # `shape: List[Tuple[int]]` by the _pre_all_gather filter.
-        shapes: List[Tuple[int, ...]]
-    ) -> List[torch.Tensor]:
-        # TODO `send_tensor` may have different batch sizes, we simply use
-        # lowercase, pickle-baed `allgather` to do it. It's ok since
-        # `dist_env.all_gather` is used only in `easier.Tensor.collect()`.
-        recv_tensors = self.comm.allgather(send_tensor)
-        return recv_tensors
-
-    def gather(self, dst: int, send_tensor: torch.Tensor
-               ) -> Optional[List[torch.Tensor]]:
-        # TODO use pickle-based `comm.gather`.
-        # Actually `dist_env.gather` is only used in `esr.Tensor.save()` where
-        # it does not require to split the resultant buffer into tensors.
-        # TODO send_tensor may have different batch sizes, use buffer-based
-        # `comm.Gatherv`.
-        return self.comm.gather(send_tensor, dst)
-
-    def gather_object(self, dst: int, obj: _T) -> Optional[List[_T]]:
-        return self.comm.gather(obj, dst)
-
-    def scatter(
-        self, src: int, tensors: Optional[Sequence[torch.Tensor]]
-    ) -> torch.Tensor:
-        # TODO remove MPIDistEnv, temporarily use pickle-based
-        return self.comm.scatter(tensors, src)  # type: ignore
-
-    def scatter_object(self, src: int, objs: Optional[List[_T]] = None) -> _T:
-        return self.comm.scatter(objs, src)  # type: ignore
-
-    def abort(self):
-        self.comm.Abort(-1)
->>>>>>> 22796bf8
 
     -   'gloo' for 'cpu', 'nccl' for 'cuda';
 
